--- conflicted
+++ resolved
@@ -15,11 +15,7 @@
 
 = Working with connected applications
 
-<<<<<<< HEAD
-You can extend {productname-long} capabilities by connecting to a wide range of open source and third-party applications, such as Starburst, Intel AI Tools, Anaconda, and IBM.
-=======
-You can extend {productname-long} capabilities by connecting to a wide range of open source and third-party applications, such as Starburst, Anaconda, and IBM watsonx.ai.
->>>>>>> 0be7c011
+You can extend {productname-long} capabilities by connecting to a wide range of open source and third-party applications, such as Starburst, Intel AI Tools, Anaconda, and IBM watsonx.ai.
 
 You can also remove unused applications from your {productname-short} dashboard so that you can focus on the applications that you are most likely to use. 
 
