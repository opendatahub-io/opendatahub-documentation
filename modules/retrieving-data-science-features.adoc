--- conflicted
+++ resolved
@@ -23,18 +23,8 @@
 .. Click the **Workbenches** tab and launch a workbench.
 .. Paste the Python script into the workbench cell.
 
-<<<<<<< HEAD
 [NOTE]
 ====
 * You do not need tokens or manual authentication for the Feature Store. Your workbench automatically authenticates using the access your administrator granted to your Data Science Project.
 * Feast SDK is available in all images except minimal.
-====
-=======
-.Self-Authentication to Feature Store
-You do not need tokens or manual authentication for the Feature Store. Your workbench automatically authenticates using the access your administrator granted to your project..
-
-NOTE: Feast SDK is available in all images except minimal.
-
-.Verification
-A green checkmark and "Authenticated successfully" appears.
->>>>>>> c87b6700
+====