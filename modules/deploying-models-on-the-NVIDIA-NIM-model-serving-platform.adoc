:_module-type: PROCEDURE

[id="deploying-models-on-the-NVIDIA-NIM-model-serving-platform_{context}"]
= Deploying models on the NVIDIA NIM model serving platform

[role='_abstract']
When you have enabled the *NVIDIA NIM model serving platform*, you can start to deploy NVIDIA-optimized models on the platform.

.Prerequisites
* You have logged in to {productname-long}.
* You have enabled the *NVIDIA NIM model serving platform*.
* You have created a data science project.
ifdef::upstream[]
* You have enabled support for graphic processing units (GPUs) in {productname-short}. This includes installing the Node Feature Discovery and NVIDIA GPU Operators. For more information, see https://docs.nvidia.com/datacenter/cloud-native/openshift/latest/index.html[NVIDIA GPU Operator on {org-name} OpenShift Container Platform^].
endif::[]
ifndef::upstream[]
* You have enabled support for graphic processing units (GPUs) in {productname-short}. This includes installing the Node Feature Discovery operator and NVIDIA GPU Operators. For more information, see link:https://docs.redhat.com/en/documentation/openshift_container_platform/{ocp-latest-version}/html/specialized_hardware_and_driver_enablement/psap-node-feature-discovery-operator#installing-the-node-feature-discovery-operator_psap-node-feature-discovery-operator[Installing the Node Feature Discovery operator^] and link:{rhoaidocshome}{default-format-url}/managing_openshift_ai/enabling_accelerators#enabling-nvidia-gpus_managing-rhoai[Enabling NVIDIA GPUs^].
endif::[]

.Procedure
. In the left menu, click *Data science projects*.
+
The *Data science projects* page opens.
. Click the name of the project that you want to deploy a model in.
+
A project details page opens.
. Click the *Models* tab.
. In the *Models* section, perform one of the following actions:
+
-- 
* On the *​​NVIDIA NIM model serving platform* tile, click *Select NVIDIA NIM* on the tile, and then click *Deploy model*.
* If you have previously selected the NVIDIA NIM model serving type, the *Models* page displays *NVIDIA model serving enabled* on the upper-right corner, along with the *Deploy model* button. To proceed, click *Deploy model*.
--
The *Deploy model* dialog opens.
. Configure properties for deploying your model as follows:
.. In the *Model deployment name* field, enter a unique name for the deployment.
.. From the *NVIDIA NIM* list, select the NVIDIA NIM model that you want to deploy. For more information, see link:https://docs.nvidia.com/nim/large-language-models/latest/supported-models.html[Supported Models^]
.. In the *NVIDIA NIM storage size* field, specify the size of the cluster storage instance that will be created to store the NVIDIA NIM model.
<<<<<<< HEAD
+
=======

>>>>>>> dfd8c7ba
[NOTE] 
====
When resizing a PersistentVolumeClaim (PVC) backed by Amazon EBS in {productname-short}, you may encounter `VolumeModificationRateExceeded: You've reached the maximum modification rate per volume limit.` To avoid this error, wait at least six hours between modifications per EBS volume. If you resize a PVC before the cooldown expires, the Amazon EBS CSI driver (`ebs.csi.aws.com`) fails with this error. This error is an Amazon EBS service limit that applies to all workloads using EBS-backed PVCs.
====
<<<<<<< HEAD
+
=======

>>>>>>> dfd8c7ba
.. In the *Number of model server replicas to deploy* field, specify a value.
.. From the *Model server size* list, select a value.
. From the *Hardware profile* list, select a hardware profile.
+
[IMPORTANT]
====
By default, hardware profiles are hidden in the dashboard navigation menu and user interface, while accelerator profiles remain visible. In addition, user interface components associated with the deprecated accelerator profiles functionality are still displayed. If you enable hardware profiles, the *Hardware profiles* list appears instead of the *Accelerator profiles* list. To show the *Settings -> Hardware profiles* option in the dashboard navigation menu, and the user interface components associated with hardware profiles, set the `disableHardwareProfiles` value to `false` in the `OdhDashboardConfig` custom resource (CR) in {openshift-platform}. 
ifdef::upstream[]
For more information about setting dashboard configuration options, see link:{odhdocshome}/managing-resources/#customizing-the-dashboard[Customizing the dashboard].
endif::[]
ifndef::upstream[]
For more information about setting dashboard configuration options, see link:{rhoaidocshome}{default-format-url}/managing_resources/customizing-the-dashboard[Customizing the dashboard].
endif::[] 
====

. Optional: Click *Customize resource requests and limit* and update the following values:
.. In the *CPUs requests* field, specify the number of CPUs to use with your model server. Use the list beside this field to specify the value in cores or millicores.
.. In the *CPU limits* field, specify the maximum number of CPUs to use with your model server. Use the list beside this field to specify the value in cores or millicores.
.. In the *Memory requests* field, specify the requested memory for the model server in gibibytes (Gi).
.. In the *Memory limits* field, specify the maximum memory limit for the model server in gibibytes (Gi).
. Optional: In the *Model route* section, select the *Make deployed models available through an external route* checkbox to make your deployed models available to external clients.
. To require token authentication for inference requests to the deployed model, perform the following actions:
.. Select *Require token authentication*.
.. In the *Service account name* field, enter the service account name that the token will be generated for.
.. To add an additional service account, click *Add a service account* and enter another service account name.
. Click *Deploy*.

.Verification
* Confirm that the deployed model is shown on the *Models* tab for the project, and on the *Model deployments* page of the dashboard with a checkmark in the *Status* column.

[role="_additional-resources"]
.Additional resources

* link:https://docs.nvidia.com/nim/large-language-models/latest/api-reference.html[NVIDIA NIM API reference^]
* link:https://docs.nvidia.com/nim/large-language-models/latest/supported-models.html[Supported Models^]<|MERGE_RESOLUTION|>--- conflicted
+++ resolved
@@ -28,28 +28,19 @@
 . In the *Models* section, perform one of the following actions:
 +
 -- 
-* On the *​​NVIDIA NIM model serving platform* tile, click *Select NVIDIA NIM* on the tile, and then click *Deploy model*.
+* On the *NVIDIA NIM model serving platform* tile, click *Select NVIDIA NIM* on the tile, and then click *Deploy model*.
 * If you have previously selected the NVIDIA NIM model serving type, the *Models* page displays *NVIDIA model serving enabled* on the upper-right corner, along with the *Deploy model* button. To proceed, click *Deploy model*.
 --
 The *Deploy model* dialog opens.
 . Configure properties for deploying your model as follows:
 .. In the *Model deployment name* field, enter a unique name for the deployment.
 .. From the *NVIDIA NIM* list, select the NVIDIA NIM model that you want to deploy. For more information, see link:https://docs.nvidia.com/nim/large-language-models/latest/supported-models.html[Supported Models^]
-.. In the *NVIDIA NIM storage size* field, specify the size of the cluster storage instance that will be created to store the NVIDIA NIM model.
-<<<<<<< HEAD
 +
-=======
-
->>>>>>> dfd8c7ba
 [NOTE] 
 ====
 When resizing a PersistentVolumeClaim (PVC) backed by Amazon EBS in {productname-short}, you may encounter `VolumeModificationRateExceeded: You've reached the maximum modification rate per volume limit.` To avoid this error, wait at least six hours between modifications per EBS volume. If you resize a PVC before the cooldown expires, the Amazon EBS CSI driver (`ebs.csi.aws.com`) fails with this error. This error is an Amazon EBS service limit that applies to all workloads using EBS-backed PVCs.
 ====
-<<<<<<< HEAD
 +
-=======
-
->>>>>>> dfd8c7ba
 .. In the *Number of model server replicas to deploy* field, specify a value.
 .. From the *Model server size* list, select a value.
 . From the *Hardware profile* list, select a hardware profile.
